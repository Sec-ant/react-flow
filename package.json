{
  "name": "react-flow-renderer",
  "version": "5.5.0",
  "main": "dist/ReactFlow.js",
  "module": "dist/ReactFlow.esm.js",
  "types": "dist/index.d.ts",
  "license": "MIT",
  "repository": {
    "type": "git",
    "url": "https://github.com/wbkd/react-flow.git"
  },
  "scripts": {
    "build": "rollup -c --environment NODE_ENV:production",
    "start": "rollup -w -c",
    "dev": "npm run build && npm start & cd example && npm start",
    "start:examples": "npm run build && cd example && npm start",
    "dev:wait": "start-server-and-test start:examples http-get://localhost:3000",
    "build:example": "npm install && npm run build && cd example && npm install && npm run build",
    "cy:open": "cypress open",
    "cypress": "npm run dev:wait cy:open",
    "test:chrome": "cypress run --browser chrome --headless",
    "test:firefox": "cypress run --browser firefox",
    "test:all": "npm run test:chrome && npm run test:firefox",
    "test": "npm run dev:wait test:chrome",
    "release": "release-it"
  },
  "dependencies": {
    "@welldone-software/why-did-you-render": "^4.3.1",
    "classcat": "^4.1.0",
    "d3-selection": "^2.0.0",
    "d3-zoom": "^2.0.0",
    "easy-peasy": "^3.3.1",
    "fast-deep-equal": "^3.1.3",
    "react-draggable": "^4.4.3",
    "resize-observer": "^1.0.0"
  },
  "devDependencies": {
    "@babel/core": "^7.11.4",
    "@babel/preset-env": "^7.11.0",
    "@babel/preset-react": "^7.10.4",
    "@svgr/rollup": "^5.4.0",
    "@types/classnames": "^2.2.10",
    "@types/d3": "^5.7.2",
    "@types/react": "^16.9.48",
    "@types/react-dom": "^16.9.8",
    "autoprefixer": "^9.8.6",
    "babel-loader": "^8.1.0",
    "babel-preset-react-app": "^9.1.2",
    "cypress": "^5.0.0",
    "postcss-nested": "^4.2.3",
    "prettier": "2.1.1",
    "prop-types": "^15.7.2",
    "react": "^16.13.1",
<<<<<<< HEAD
    "release-it": "^13.6.9",
    "rollup": "^2.26.5",
=======
    "release-it": "^13.7.0",
    "rollup": "^2.26.8",
>>>>>>> 7d06298c
    "rollup-plugin-babel": "^4.4.0",
    "rollup-plugin-bundle-size": "^1.0.3",
    "rollup-plugin-commonjs": "^10.1.0",
    "rollup-plugin-livereload": "^1.3.0",
    "rollup-plugin-node-resolve": "^5.2.0",
    "rollup-plugin-peer-deps-external": "^2.2.3",
    "rollup-plugin-postcss": "^3.1.8",
    "rollup-plugin-replace": "^2.2.0",
    "rollup-plugin-serve": "^1.0.4",
    "rollup-plugin-terser": "^7.0.1",
    "rollup-plugin-typescript2": "^0.27.2",
    "rollup-plugin-uglify": "^6.0.4",
    "start-server-and-test": "^1.11.3",
    "typescript": "^4.0.2"
  },
  "peerDependencies": {
    "react": "^16.13.1"
  },
  "files": [
    "dist"
  ]
}<|MERGE_RESOLUTION|>--- conflicted
+++ resolved
@@ -51,13 +51,8 @@
     "prettier": "2.1.1",
     "prop-types": "^15.7.2",
     "react": "^16.13.1",
-<<<<<<< HEAD
-    "release-it": "^13.6.9",
-    "rollup": "^2.26.5",
-=======
     "release-it": "^13.7.0",
     "rollup": "^2.26.8",
->>>>>>> 7d06298c
     "rollup-plugin-babel": "^4.4.0",
     "rollup-plugin-bundle-size": "^1.0.3",
     "rollup-plugin-commonjs": "^10.1.0",
