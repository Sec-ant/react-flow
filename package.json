{
  "name": "react-flow-renderer",
<<<<<<< HEAD
  "version": "10.0.0-next.30",
=======
  "version": "9.7.2",
>>>>>>> 3ef18244
  "engines": {
    "node": ">=12"
  },
  "main": "dist/ReactFlow.js",
  "module": "dist/ReactFlow.esm.js",
  "types": "dist/index.d.ts",
  "license": "MIT",
  "repository": {
    "type": "git",
    "url": "https://github.com/wbkd/react-flow.git"
  },
  "scripts": {
    "build": "rollup -c --environment NODE_ENV:production && postcss src/*.css --dir dist",
    "start": "rollup -w -c",
    "start:examples": "cd example && npm start",
    "build:examples": "cd example && npm run build",
    "start:testserver": "npm run build && npm run start:examples",
    "build:dev": "npm install && npm run build && cd example && npm install && npm run build",
    "dev:wait": "start-server-and-test start:testserver http-get://localhost:3000",
    "test": "BROWSER=none npm run dev:wait test:chrome",
    "test:chrome": "cypress run --browser chrome --headless",
    "test:firefox": "cypress run --browser firefox",
    "test:all": "npm run test:chrome && npm run test:firefox",
    "cypress": "npm run dev:wait cy:open",
    "cy:open": "cypress open",
    "release": "npm run test && release-it",
    "release:notest": "release-it",
    "release:next": "release-it --preRelease=next --no-git"
  },
  "dependencies": {
    "@babel/runtime": "^7.16.7",
    "@types/d3": "^7.1.0",
<<<<<<< HEAD
=======
    "@types/react-redux": "^7.1.21",
>>>>>>> 3ef18244
    "classcat": "^5.0.3",
    "d3-selection": "^3.0.0",
    "d3-zoom": "^3.0.0",
    "react-draggable": "^4.4.4",
    "zustand": "^3.6.7"
  },
  "devDependencies": {
<<<<<<< HEAD
    "@babel/core": "^7.16.5",
    "@babel/plugin-transform-runtime": "^7.16.5",
    "@babel/preset-env": "^7.16.5",
    "@babel/preset-react": "^7.16.5",
    "@babel/preset-typescript": "^7.16.5",
    "@rollup/plugin-alias": "^3.1.8",
=======
    "@babel/core": "^7.16.7",
    "@babel/plugin-transform-runtime": "^7.16.7",
    "@babel/preset-env": "^7.16.7",
    "@babel/preset-react": "^7.16.7",
>>>>>>> 3ef18244
    "@rollup/plugin-babel": "^5.3.0",
    "@rollup/plugin-commonjs": "^21.0.1",
    "@rollup/plugin-node-resolve": "^13.1.2",
    "@rollup/plugin-replace": "^3.0.1",
    "@svgr/rollup": "^6.1.2",
    "@types/react": "^17.0.37",
    "@types/resize-observer-browser": "^0.1.6",
<<<<<<< HEAD
    "autoprefixer": "^10.3.6",
    "babel-preset-react-app": "^10.0.0",
    "cypress": "^9.1.0",
    "postcss": "^8.4.4",
    "postcss-cli": "^9.0.2",
    "postcss-nested": "^5.0.6",
    "prettier": "2.5.0",
=======
    "autoprefixer": "^10.4.1",
    "babel-preset-react-app": "^10.0.1",
    "cypress": "^9.2.0",
    "postcss": "^8.4.5",
    "postcss-cli": "^9.1.0",
    "postcss-nested": "^5.0.6",
    "prettier": "2.5.1",
    "prop-types": "^15.8.0",
>>>>>>> 3ef18244
    "react": "^17.0.2",
    "react-dom": "^17.0.2",
    "release-it": "^14.11.8",
    "rollup": "^2.62.0",
    "rollup-plugin-bundle-size": "^1.0.3",
    "rollup-plugin-livereload": "^2.0.5",
    "rollup-plugin-postcss": "^4.0.2",
    "rollup-plugin-serve": "^1.1.0",
    "rollup-plugin-typescript2": "^0.31.1",
    "rollup-plugin-visualizer": "^5.5.2",
    "start-server-and-test": "^1.14.0",
    "typescript": "^4.5.4"
  },
  "peerDependencies": {
    "react": "16 || 17",
    "react-dom": "16 || 17"
  },
  "files": [
    "dist",
    "nocss"
  ]
}<|MERGE_RESOLUTION|>--- conflicted
+++ resolved
@@ -1,10 +1,6 @@
 {
   "name": "react-flow-renderer",
-<<<<<<< HEAD
   "version": "10.0.0-next.30",
-=======
-  "version": "9.7.2",
->>>>>>> 3ef18244
   "engines": {
     "node": ">=12"
   },
@@ -37,10 +33,6 @@
   "dependencies": {
     "@babel/runtime": "^7.16.7",
     "@types/d3": "^7.1.0",
-<<<<<<< HEAD
-=======
-    "@types/react-redux": "^7.1.21",
->>>>>>> 3ef18244
     "classcat": "^5.0.3",
     "d3-selection": "^3.0.0",
     "d3-zoom": "^3.0.0",
@@ -48,19 +40,12 @@
     "zustand": "^3.6.7"
   },
   "devDependencies": {
-<<<<<<< HEAD
     "@babel/core": "^7.16.5",
     "@babel/plugin-transform-runtime": "^7.16.5",
     "@babel/preset-env": "^7.16.5",
     "@babel/preset-react": "^7.16.5",
     "@babel/preset-typescript": "^7.16.5",
     "@rollup/plugin-alias": "^3.1.8",
-=======
-    "@babel/core": "^7.16.7",
-    "@babel/plugin-transform-runtime": "^7.16.7",
-    "@babel/preset-env": "^7.16.7",
-    "@babel/preset-react": "^7.16.7",
->>>>>>> 3ef18244
     "@rollup/plugin-babel": "^5.3.0",
     "@rollup/plugin-commonjs": "^21.0.1",
     "@rollup/plugin-node-resolve": "^13.1.2",
@@ -68,7 +53,6 @@
     "@svgr/rollup": "^6.1.2",
     "@types/react": "^17.0.37",
     "@types/resize-observer-browser": "^0.1.6",
-<<<<<<< HEAD
     "autoprefixer": "^10.3.6",
     "babel-preset-react-app": "^10.0.0",
     "cypress": "^9.1.0",
@@ -76,16 +60,6 @@
     "postcss-cli": "^9.0.2",
     "postcss-nested": "^5.0.6",
     "prettier": "2.5.0",
-=======
-    "autoprefixer": "^10.4.1",
-    "babel-preset-react-app": "^10.0.1",
-    "cypress": "^9.2.0",
-    "postcss": "^8.4.5",
-    "postcss-cli": "^9.1.0",
-    "postcss-nested": "^5.0.6",
-    "prettier": "2.5.1",
-    "prop-types": "^15.8.0",
->>>>>>> 3ef18244
     "react": "^17.0.2",
     "react-dom": "^17.0.2",
     "release-it": "^14.11.8",
