/* eslint-disable @typescript-eslint/no-explicit-any */
import type { Node, Edge, EdgeChange, NodeChange, NodeSelectionChange, EdgeSelectionChange } from '../types';

export function handleParentExpand(updatedElements: any[], updateItem: any) {
  for (const [index, item] of updatedElements.entries()) {
    if (item.id === updateItem.parentNode) {
      const parent = { ...item };

      if (!parent.computed) {
        parent.computed = {};
      }

      const extendWidth = updateItem.position.x + updateItem.computed.width - parent.computed.width;
      const extendHeight = updateItem.position.y + updateItem.computed.height - parent.computed.height;

      if (extendWidth > 0 || extendHeight > 0 || updateItem.position.x < 0 || updateItem.position.y < 0) {
        parent.width = parent.width ?? parent.computed.width;
        parent.height = parent.height ?? parent.computed.height;

        if (extendWidth > 0) {
          parent.width += extendWidth;
        }

        if (extendHeight > 0) {
          parent.height += extendHeight;
        }

        if (updateItem.position.x < 0) {
          const xDiff = Math.abs(updateItem.position.x);
          parent.position.x = parent.position.x - xDiff;
          parent.width += xDiff;
          updateItem.position.x = 0;
        }

        if (updateItem.position.y < 0) {
          const yDiff = Math.abs(updateItem.position.y);
          parent.position.y = parent.position.y - yDiff;
          parent.height += yDiff;
          updateItem.position.y = 0;
        }

        parent.computed.width = parent.width;
        parent.computed.height = parent.height;

        updatedElements[index] = parent;
      }
      break;
    }
  }
}

// This function applies changes to nodes or edges that are triggered by React Flow internally.
// When you drag a node for example, React Flow will send a position change update.
// This function then applies the changes and returns the updated elements.
function applyChanges(changes: any[], elements: any[]): any[] {
  // we need this hack to handle the setNodes and setEdges function of the useReactFlow hook for controlled flows
  if (changes.some((c) => c.type === 'reset')) {
    return changes.filter((c) => c.type === 'reset').map((c) => c.item);
  }

  const updatedElements: any[] = [];
  // By storing a map of changes for each element, we can a quick lookup as we
  // iterate over the elements array!
  const changesMap = new Map<any, any[]>();

  for (const change of changes) {
    if (change.type === 'add') {
      updatedElements.push(change.item);
      continue;
    } else if (change.type === 'remove') {
      // For a 'remove' change we can safely ignore any other changes queued for
      // the same element, it's going to be removed anyway!
      changesMap.set(change.id, [change]);
    } else {
      const elementChanges = changesMap.get(change.id);
      // If we already have a 'remove' change queued for this element, we don't
      // need to bother queueing any other changes for it,
      //
      // We might end up needlessly iterating over this changes array but in
      // practice it will be very small (e.g. less than 5 or so items).
      if (elementChanges?.some((c) => c.type === 'remove')) continue;
      if (elementChanges) {
        // If we have some changes queued already, we can do a mutable update of
        // that array and save ourselves some copying.
        elementChanges.push(change);
      } else {
        changesMap.set(change.id, [change]);
      }
    }
  }

  for (const element of elements) {
    const changes = changesMap.get(element.id);

    // When there are no changes for an element we can just push it unmodified,
    // no need to copy it.
    if (!changes) {
      updatedElements.push(element);
      continue;
    }

    // If we have a 'remove' change queued, it'll be the only change in the array
    if (changes[0].type === 'remove') {
      continue;
    }

<<<<<<< HEAD
    // For other types of changes, we want to start with a shallow copy of the
    // object so React knows this element has changed. Sequential changes will
    /// each _mutate_ this object, so there's only ever one copy.
    const updatedElement = { ...element };

    for (const change of changes) {
      applyChange(change, updatedElement, elements);
=======
    const updateItem = { ...item };
    let isDeletion = false;

    for (const currentChange of nextChanges) {
      if (currentChange) {
        switch (currentChange.type) {
          case 'select': {
            updateItem.selected = currentChange.selected;
            break;
          }
          case 'position': {
            if (typeof currentChange.position !== 'undefined') {
              updateItem.position = currentChange.position;
            }

            if (typeof currentChange.positionAbsolute !== 'undefined') {
              if (!updateItem.computed) {
                updateItem.computed = {};
              }
              updateItem.computed.positionAbsolute = currentChange.positionAbsolute;
            }

            if (typeof currentChange.dragging !== 'undefined') {
              updateItem.dragging = currentChange.dragging;
            }

            if (updateItem.expandParent) {
              handleParentExpand(updatedElements, updateItem);
            }
            break;
          }
          case 'dimensions': {
            if (typeof currentChange.dimensions !== 'undefined') {
              if (!updateItem.computed) {
                updateItem.computed = {};
              }
              updateItem.computed.width = currentChange.dimensions.width;
              updateItem.computed.height = currentChange.dimensions.height;

              // this is needed for the node resizer to work
              if (currentChange.resizing) {
                updateItem.width = currentChange.dimensions.width;
                updateItem.height = currentChange.dimensions.height;
              }
            }

            if (typeof currentChange.resizing === 'boolean') {
              updateItem.resizing = currentChange.resizing;
            }

            if (updateItem.expandParent) {
              handleParentExpand(updatedElements, updateItem);
            }
            break;
          }
          case 'remove': {
            isDeletion = true;
            continue;
          }
        }
      }
    }

    if (!isDeletion) {
      updatedElements.push(updateItem);
>>>>>>> bbcca8ed
    }

    updatedElements.push(updatedElement);
  }

  return updatedElements;
}

// Applies a single change to an element. This is a *mutable* update.
function applyChange(change: any, element: any, elements: any[] = []): any {
  switch (change.type) {
    case 'select': {
      element.selected = change.selected;
      break;
    }

    case 'position': {
      if (typeof change.position !== 'undefined') {
        element.position = change.position;
      }

      if (typeof change.positionAbsolute !== 'undefined') {
        element.computed ??= {};
        element.computed.positionAbsolute = change.positionAbsolute;
      }

      if (typeof change.dragging !== 'undefined') {
        element.dragging = change.dragging;
      }

      if (element.expandParent) {
        handleParentExpand(elements, element);
      }
      break;
    }

    case 'dimensions': {
      if (typeof change.dimensions !== 'undefined') {
        element.computed ??= {};
        element.computed.width = change.dimensions.width;
        element.computed.height = change.dimensions.height;
      }

      if (typeof change.updateStyle !== 'undefined') {
        element.style = Object.assign({}, element.style, change.updateStyle);
      }

      if (typeof change.resizing === 'boolean') {
        element.resizing = change.resizing;
      }

      if (element.expandParent) {
        handleParentExpand(elements, element);
      }

      break;
    }
  }
}

/**
 * Drop in function that applies node changes to an array of nodes.
 * @public
 * @remarks Various events on the <ReactFlow /> component can produce an {@link NodeChange} that describes how to update the edges of your flow in some way.
 If you don't need any custom behaviour, this util can be used to take an array of these changes and apply them to your edges.
 * @param changes - Array of changes to apply
 * @param nodes - Array of nodes to apply the changes to
 * @returns Array of updated nodes
 * @example
 *  const onNodesChange = useCallback(
      (changes) => {
        setNodes((oldNodes) => applyNodeChanges(changes, oldNodes));
      },
      [setNodes],
    );
  
    return (
      <ReactFLow nodes={nodes} edges={edges} onNodesChange={onNodesChange} />
    );
 */
export function applyNodeChanges<NodeType extends Node = Node>(changes: NodeChange[], nodes: NodeType[]): NodeType[] {
  return applyChanges(changes, nodes) as NodeType[];
}

/**
 * Drop in function that applies edge changes to an array of edges.
 * @public
 * @remarks Various events on the <ReactFlow /> component can produce an {@link EdgeChange} that describes how to update the edges of your flow in some way.
 If you don't need any custom behaviour, this util can be used to take an array of these changes and apply them to your edges.
 * @param changes - Array of changes to apply
 * @param edges - Array of edge to apply the changes to
 * @returns Array of updated edges
 * @example
 *  const onEdgesChange = useCallback(
      (changes) => {
        setEdges((oldEdges) => applyEdgeChanges(changes, oldEdges));
      },
      [setEdges],
    );
  
    return (
      <ReactFlow nodes={nodes} edges={edges} onEdgesChange={onEdgesChange} />
    );
 */
export function applyEdgeChanges<EdgeType extends Edge = Edge>(changes: EdgeChange[], edges: EdgeType[]): EdgeType[] {
  return applyChanges(changes, edges) as EdgeType[];
}

export const createSelectionChange = (id: string, selected: boolean): NodeSelectionChange | EdgeSelectionChange => ({
  id,
  type: 'select',
  selected,
});

export function getSelectionChanges(
  items: any[],
  selectedIds: Set<string> = new Set(),
  mutateItem = false
): NodeSelectionChange[] | EdgeSelectionChange[] {
  const changes: NodeSelectionChange[] | EdgeSelectionChange[] = [];

  for (const item of items) {
    const willBeSelected = selectedIds.has(item.id);

    // we don't want to set all items to selected=false on the first selection
    if (!(item.selected === undefined && !willBeSelected) && item.selected !== willBeSelected) {
      if (mutateItem) {
        // this hack is needed for nodes. When the user dragged a node, it's selected.
        // When another node gets dragged, we need to deselect the previous one,
        // in order to have only one selected node at a time - the onNodesChange callback comes too late here :/
        item.selected = willBeSelected;
      }
      changes.push(createSelectionChange(item.id, willBeSelected));
    }
  }

  return changes;
}<|MERGE_RESOLUTION|>--- conflicted
+++ resolved
@@ -104,7 +104,6 @@
       continue;
     }
 
-<<<<<<< HEAD
     // For other types of changes, we want to start with a shallow copy of the
     // object so React knows this element has changed. Sequential changes will
     /// each _mutate_ this object, so there's only ever one copy.
@@ -112,73 +111,6 @@
 
     for (const change of changes) {
       applyChange(change, updatedElement, elements);
-=======
-    const updateItem = { ...item };
-    let isDeletion = false;
-
-    for (const currentChange of nextChanges) {
-      if (currentChange) {
-        switch (currentChange.type) {
-          case 'select': {
-            updateItem.selected = currentChange.selected;
-            break;
-          }
-          case 'position': {
-            if (typeof currentChange.position !== 'undefined') {
-              updateItem.position = currentChange.position;
-            }
-
-            if (typeof currentChange.positionAbsolute !== 'undefined') {
-              if (!updateItem.computed) {
-                updateItem.computed = {};
-              }
-              updateItem.computed.positionAbsolute = currentChange.positionAbsolute;
-            }
-
-            if (typeof currentChange.dragging !== 'undefined') {
-              updateItem.dragging = currentChange.dragging;
-            }
-
-            if (updateItem.expandParent) {
-              handleParentExpand(updatedElements, updateItem);
-            }
-            break;
-          }
-          case 'dimensions': {
-            if (typeof currentChange.dimensions !== 'undefined') {
-              if (!updateItem.computed) {
-                updateItem.computed = {};
-              }
-              updateItem.computed.width = currentChange.dimensions.width;
-              updateItem.computed.height = currentChange.dimensions.height;
-
-              // this is needed for the node resizer to work
-              if (currentChange.resizing) {
-                updateItem.width = currentChange.dimensions.width;
-                updateItem.height = currentChange.dimensions.height;
-              }
-            }
-
-            if (typeof currentChange.resizing === 'boolean') {
-              updateItem.resizing = currentChange.resizing;
-            }
-
-            if (updateItem.expandParent) {
-              handleParentExpand(updatedElements, updateItem);
-            }
-            break;
-          }
-          case 'remove': {
-            isDeletion = true;
-            continue;
-          }
-        }
-      }
-    }
-
-    if (!isDeletion) {
-      updatedElements.push(updateItem);
->>>>>>> bbcca8ed
     }
 
     updatedElements.push(updatedElement);
