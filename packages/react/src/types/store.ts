--- conflicted
+++ resolved
@@ -24,14 +24,9 @@
   type EdgeLookup,
   type ConnectionLookup,
   type NodeLookup,
-<<<<<<< HEAD
-  NodeChange,
-  EdgeChange,
-  ParentLookup,
-=======
   type NodeChange,
   type EdgeChange,
->>>>>>> 2fa017de
+  type ParentLookup,
 } from '@xyflow/system';
 
 import type {
