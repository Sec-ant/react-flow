import { CSSProperties } from 'react';
import { shallow } from 'zustand/shallow';
import cc from 'classcat';
import {
  ConnectionLineType,
  getBezierPath,
  getSmoothStepPath,
  getConnectionStatus,
  getStraightPath,
} from '@xyflow/system';

import { useStore } from '../../hooks/useStore';
import { getSimpleBezierPath } from '../Edges/SimpleBezierEdge';
import type { ConnectionLineComponent, ReactFlowState } from '../../types';

type ConnectionLineWrapperProps = {
  type: ConnectionLineType;
  component?: ConnectionLineComponent;
  containerStyle?: CSSProperties;
  style?: CSSProperties;
};

const selector = (s: ReactFlowState) => ({
  nodesConnectable: s.nodesConnectable,
  isValid: s.connection.isValid,
  inProgress: s.connection.inProgress,
  width: s.width,
  height: s.height,
});

export function ConnectionLineWrapper({ containerStyle, style, type, component }: ConnectionLineWrapperProps) {
  const { nodesConnectable, width, height, isValid, inProgress } = useStore(selector, shallow);
  const renderConnection = !!(width && nodesConnectable && inProgress);

  if (!renderConnection) {
    return null;
  }

  return (
    <svg
      style={containerStyle}
      width={width}
      height={height}
      className="react-flow__connectionline react-flow__container"
    >
      <g className={cc(['react-flow__connection', getConnectionStatus(isValid)])}>
        <ConnectionLine style={style} type={type} CustomComponent={component} isValid={isValid} />
      </g>
    </svg>
  );
}

type ConnectionLineProps = {
  type: ConnectionLineType;
  style?: CSSProperties;
  CustomComponent?: ConnectionLineComponent;
  isValid: boolean | null;
};

const ConnectionLine = ({ style, type = ConnectionLineType.Bezier, CustomComponent, isValid }: ConnectionLineProps) => {
  const { inProgress, from, fromNode, fromHandle, fromPosition, to, toNode, toHandle, toPosition } = useStore(
    (s: ReactFlowState) => s.connection,
    shallow
  );

  if (!inProgress) {
    return;
  }

  if (CustomComponent) {
    return (
      <CustomComponent
        connectionLineType={type}
        connectionLineStyle={style}
        fromNode={fromNode}
        fromHandle={fromHandle}
        fromX={from.x}
        fromY={from.y}
        toX={to.x}
        toY={to.y}
        fromPosition={fromPosition}
        toPosition={toPosition}
        connectionStatus={getConnectionStatus(isValid)}
        toNode={toNode}
        toHandle={toHandle}
      />
    );
  }

  let path = '';

  const pathParams = {
    sourceX: from.x,
    sourceY: from.y,
    sourcePosition: fromPosition,
    targetX: to.x,
    targetY: to.y,
    targetPosition: toPosition,
  };

  switch (type) {
    case ConnectionLineType.Bezier:
      [path] = getBezierPath(pathParams);
      break;
    case ConnectionLineType.SimpleBezier:
      [path] = getSimpleBezierPath(pathParams);
      break;
    case ConnectionLineType.Step:
      [path] = getSmoothStepPath({
        ...pathParams,
        borderRadius: 0,
      });
      break;
    case ConnectionLineType.SmoothStep:
      [path] = getSmoothStepPath(pathParams);
      break;
    default:
      [path] = getStraightPath(pathParams);
  }

  return <path d={path} fill="none" className="react-flow__connection-path" style={style} />;
};

<<<<<<< HEAD
ConnectionLine.displayName = 'ConnectionLine';
=======
ConnectionLine.displayName = 'ConnectionLine';

type ConnectionLineWrapperProps = {
  type: ConnectionLineType;
  component?: ConnectionLineComponent;
  containerStyle?: CSSProperties;
  style?: CSSProperties;
};

const selector = (s: ReactFlowState) => ({
  nodeId: s.connection.fromHandle?.nodeId,
  handleType: s.connection.fromHandle?.type,
  nodesConnectable: s.nodesConnectable,
  isValid: s.connection.isValid,
  width: s.width,
  height: s.height,
});

export function ConnectionLineWrapper({ containerStyle, style, type, component }: ConnectionLineWrapperProps) {
  const { nodeId, handleType, nodesConnectable, width, height, isValid } = useStore(selector, shallow);
  const renderConnectionLine = !!(nodeId && handleType && width && nodesConnectable);

  if (!renderConnectionLine) {
    return null;
  }

  return (
    <svg
      style={containerStyle}
      width={width}
      height={height}
      className="react-flow__connectionline react-flow__container"
    >
      <g className={cc(['react-flow__connection', getConnectionStatus(isValid)])}>
        <ConnectionLine
          nodeId={nodeId}
          handleType={handleType}
          style={style}
          type={type}
          CustomComponent={component}
          isValid={isValid}
        />
      </g>
    </svg>
  );
}
>>>>>>> 2fa017de
<|MERGE_RESOLUTION|>--- conflicted
+++ resolved
@@ -121,53 +121,4 @@
   return <path d={path} fill="none" className="react-flow__connection-path" style={style} />;
 };
 
-<<<<<<< HEAD
-ConnectionLine.displayName = 'ConnectionLine';
-=======
-ConnectionLine.displayName = 'ConnectionLine';
-
-type ConnectionLineWrapperProps = {
-  type: ConnectionLineType;
-  component?: ConnectionLineComponent;
-  containerStyle?: CSSProperties;
-  style?: CSSProperties;
-};
-
-const selector = (s: ReactFlowState) => ({
-  nodeId: s.connection.fromHandle?.nodeId,
-  handleType: s.connection.fromHandle?.type,
-  nodesConnectable: s.nodesConnectable,
-  isValid: s.connection.isValid,
-  width: s.width,
-  height: s.height,
-});
-
-export function ConnectionLineWrapper({ containerStyle, style, type, component }: ConnectionLineWrapperProps) {
-  const { nodeId, handleType, nodesConnectable, width, height, isValid } = useStore(selector, shallow);
-  const renderConnectionLine = !!(nodeId && handleType && width && nodesConnectable);
-
-  if (!renderConnectionLine) {
-    return null;
-  }
-
-  return (
-    <svg
-      style={containerStyle}
-      width={width}
-      height={height}
-      className="react-flow__connectionline react-flow__container"
-    >
-      <g className={cc(['react-flow__connection', getConnectionStatus(isValid)])}>
-        <ConnectionLine
-          nodeId={nodeId}
-          handleType={handleType}
-          style={style}
-          type={type}
-          CustomComponent={component}
-          isValid={isValid}
-        />
-      </g>
-    </svg>
-  );
-}
->>>>>>> 2fa017de
+ConnectionLine.displayName = 'ConnectionLine';