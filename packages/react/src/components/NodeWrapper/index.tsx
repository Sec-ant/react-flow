--- conflicted
+++ resolved
@@ -161,7 +161,6 @@
       });
     }
   };
-<<<<<<< HEAD
 
   const onFocus = () => {
     if (disableKeyboardA11y) {
@@ -190,8 +189,6 @@
     }
   };
 
-=======
->>>>>>> 3e6bcf51
   return (
     <div
       className={cc([
@@ -229,13 +226,9 @@
       onDoubleClick={onDoubleClickHandler}
       onKeyDown={isFocusable ? onKeyDown : undefined}
       tabIndex={isFocusable ? 0 : undefined}
-<<<<<<< HEAD
       onFocus={isFocusable ? onFocus : undefined}
-      role={isFocusable ? 'button' : undefined}
-=======
       role={node.ariaRole ?? (isFocusable ? 'group' : undefined)}
       aria-roledescription={node.ariaRoleDescription || 'node'}
->>>>>>> 3e6bcf51
       aria-describedby={disableKeyboardA11y ? undefined : `${ARIA_NODE_DESC_KEY}-${rfId}`}
       aria-label={node.ariaLabel}
     >
