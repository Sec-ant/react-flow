/* eslint-disable @typescript-eslint/no-explicit-any */
import type {
  MouseEvent as ReactMouseEvent,
  TouchEvent as ReactTouchEvent,
  ComponentType,
  MemoExoticComponent,
} from 'react';
import {
  FitViewParamsBase,
  FitViewOptionsBase,
  NodeProps,
  OnConnectStartParams,
  ZoomInOut,
  ZoomTo,
  SetViewport,
  GetZoom,
  GetViewport,
  SetCenter,
  FitBounds,
  Project,
} from '@reactflow/system';

import type { NodeChange, EdgeChange, Node, WrapNodeProps, Edge, EdgeProps, WrapEdgeProps, ReactFlowInstance } from '.';

export type OnNodesChange = (changes: NodeChange[]) => void;
export type OnEdgesChange = (changes: EdgeChange[]) => void;

export type OnNodesDelete = (nodes: Node[]) => void;
export type OnEdgesDelete = (edges: Edge[]) => void;

<<<<<<< HEAD
export type NodeTypes = { [key: string]: ComponentType<NodeProps> };
export type NodeTypesWrapped = { [key: string]: MemoExoticComponent<ComponentType<WrapNodeProps>> };
export type EdgeTypes = { [key: string]: ComponentType<EdgeProps> };
export type EdgeTypesWrapped = { [key: string]: MemoExoticComponent<ComponentType<WrapEdgeProps>> };
=======
export type OnMove = (event: MouseEvent | TouchEvent, viewport: Viewport) => void;
export type OnMoveStart = OnMove;
export type OnMoveEnd = OnMove;

export type ZoomInOut = (options?: ViewportHelperFunctionOptions) => void;
export type ZoomTo = (zoomLevel: number, options?: ViewportHelperFunctionOptions) => void;
export type GetZoom = () => number;
export type GetViewport = () => Viewport;
export type SetViewport = (viewport: Viewport, options?: ViewportHelperFunctionOptions) => void;
export type SetCenter = (x: number, y: number, options?: SetCenterOptions) => void;
export type FitBounds = (bounds: Rect, options?: FitBoundsOptions) => void;

export type OnInit<NodeData = any, EdgeData = any> = (reactFlowInstance: ReactFlowInstance<NodeData, EdgeData>) => void;

export interface Connection {
  source: string | null;
  target: string | null;
  sourceHandle: string | null;
  targetHandle: string | null;
}

export type IsValidConnection = (edge: Edge | Connection) => boolean;

export type ConnectionStatus = 'valid' | 'invalid';

export enum ConnectionMode {
  Strict = 'strict',
  Loose = 'loose',
}

export type OnConnect = (connection: Connection) => void;
>>>>>>> d709c786

export type UnselectNodesAndEdgesParams = {
  nodes?: Node[];
  edges?: Edge[];
};

export type OnSelectionChangeParams = {
  nodes: Node[];
  edges: Edge[];
};

export type OnSelectionChangeFunc = (params: OnSelectionChangeParams) => void;

export type OnConnectStart = (event: ReactMouseEvent | ReactTouchEvent, params: OnConnectStartParams) => void;
export type OnConnectEnd = (event: MouseEvent | TouchEvent) => void;

export type FitViewParams = FitViewParamsBase<Node>;
export type FitViewOptions = FitViewOptionsBase<Node>;
export type FitView = (fitViewOptions?: FitViewOptions) => boolean;
export type OnInit<NodeData = any, EdgeData = any> = (reactFlowInstance: ReactFlowInstance<NodeData, EdgeData>) => void;

export type ViewportHelperFunctions = {
  zoomIn: ZoomInOut;
  zoomOut: ZoomInOut;
  zoomTo: ZoomTo;
  getZoom: GetZoom;
  setViewport: SetViewport;
  getViewport: GetViewport;
  fitView: FitView;
  setCenter: SetCenter;
  fitBounds: FitBounds;
  project: Project;
  viewportInitialized: boolean;
<<<<<<< HEAD
};
=======
};

export type ReactFlowStore = {
  rfId: string;
  width: number;
  height: number;
  transform: Transform;
  nodeInternals: NodeInternals;
  edges: Edge[];
  onNodesChange: OnNodesChange | null;
  onEdgesChange: OnEdgesChange | null;
  hasDefaultNodes: boolean;
  hasDefaultEdges: boolean;
  domNode: HTMLDivElement | null;
  paneDragging: boolean;
  noPanClassName: string;

  d3Zoom: ZoomBehavior<Element, unknown> | null;
  d3Selection: D3Selection<Element, unknown, null, undefined> | null;
  d3ZoomHandler: ((this: Element, event: any, d: unknown) => void) | undefined;
  minZoom: number;
  maxZoom: number;
  translateExtent: CoordinateExtent;
  nodeExtent: CoordinateExtent;
  nodeOrigin: NodeOrigin;

  nodesSelectionActive: boolean;
  userSelectionActive: boolean;
  userSelectionRect: SelectionRect | null;

  connectionNodeId: string | null;
  connectionHandleId: string | null;
  connectionHandleType: HandleType | null;
  connectionPosition: XYPosition;
  connectionStatus: ConnectionStatus | null;
  connectionMode: ConnectionMode;

  snapToGrid: boolean;
  snapGrid: SnapGrid;

  nodesDraggable: boolean;
  nodesConnectable: boolean;
  nodesFocusable: boolean;
  edgesFocusable: boolean;
  elementsSelectable: boolean;
  elevateNodesOnSelect: boolean;

  multiSelectionActive: boolean;

  connectionStartHandle: StartHandle | null;

  onNodeDragStart?: NodeDragHandler;
  onNodeDrag?: NodeDragHandler;
  onNodeDragStop?: NodeDragHandler;

  onSelectionDragStart?: SelectionDragHandler;
  onSelectionDrag?: SelectionDragHandler;
  onSelectionDragStop?: SelectionDragHandler;

  onConnect?: OnConnect;
  onConnectStart?: OnConnectStart;
  onConnectEnd?: OnConnectEnd;

  onClickConnectStart?: OnConnectStart;
  onClickConnectEnd?: OnConnectEnd;

  connectOnClick: boolean;
  defaultEdgeOptions?: DefaultEdgeOptions;

  fitViewOnInit: boolean;
  fitViewOnInitDone: boolean;
  fitViewOnInitOptions: FitViewOptions | undefined;

  onNodesDelete?: OnNodesDelete;
  onEdgesDelete?: OnEdgesDelete;
  onError?: OnError;

  // event handlers
  onViewportChangeStart?: OnViewportChange;
  onViewportChange?: OnViewportChange;
  onViewportChangeEnd?: OnViewportChange;

  onSelectionChange?: OnSelectionChangeFunc;

  ariaLiveMessage: string;
  autoPanOnConnect: boolean;
  autoPanOnNodeDrag: boolean;
  connectionRadius: number;

  isValidConnection?: IsValidConnection;
};

export type ReactFlowActions = {
  setNodes: (nodes: Node[]) => void;
  getNodes: () => Node[];
  setEdges: (edges: Edge[]) => void;
  setDefaultNodesAndEdges: (nodes?: Node[], edges?: Edge[]) => void;
  updateNodeDimensions: (updates: NodeDimensionUpdate[]) => void;
  updateNodePositions: (nodeDragItems: NodeDragItem[] | Node[], positionChanged: boolean, dragging: boolean) => void;
  resetSelectedElements: () => void;
  unselectNodesAndEdges: (params?: UnselectNodesAndEdgesParams) => void;
  addSelectedNodes: (nodeIds: string[]) => void;
  addSelectedEdges: (edgeIds: string[]) => void;
  setMinZoom: (minZoom: number) => void;
  setMaxZoom: (maxZoom: number) => void;
  setTranslateExtent: (translateExtent: CoordinateExtent) => void;
  setNodeExtent: (nodeExtent: CoordinateExtent) => void;
  cancelConnection: () => void;
  reset: () => void;
  triggerNodeChanges: (changes: NodeChange[]) => void;
  panBy: (delta: XYPosition) => void;
};

export type ReactFlowState = ReactFlowStore & ReactFlowActions;

export type UpdateNodeInternals = (nodeId: string) => void;

export type OnSelectionChangeParams = {
  nodes: Node[];
  edges: Edge[];
};

export type OnSelectionChangeFunc = (params: OnSelectionChangeParams) => void;

export type PanelPosition = 'top-left' | 'top-center' | 'top-right' | 'bottom-left' | 'bottom-center' | 'bottom-right';

export type ProOptions = {
  account?: string;
  hideAttribution: boolean;
};

export type UseDragEvent = D3DragEvent<HTMLDivElement, null, SubjectPosition>;

export enum SelectionMode {
  Partial = 'partial',
  Full = 'full',
}

export type SelectionRect = Rect & {
  startX: number;
  startY: number;
};

export type OnError = (id: string, message: string) => void;

export interface UpdateEdgeOptions {
  shouldReplaceId?: boolean;
}
>>>>>>> d709c786
<|MERGE_RESOLUTION|>--- conflicted
+++ resolved
@@ -18,6 +18,7 @@
   SetCenter,
   FitBounds,
   Project,
+  Connection,
 } from '@reactflow/system';
 
 import type { NodeChange, EdgeChange, Node, WrapNodeProps, Edge, EdgeProps, WrapEdgeProps, ReactFlowInstance } from '.';
@@ -28,44 +29,10 @@
 export type OnNodesDelete = (nodes: Node[]) => void;
 export type OnEdgesDelete = (edges: Edge[]) => void;
 
-<<<<<<< HEAD
 export type NodeTypes = { [key: string]: ComponentType<NodeProps> };
 export type NodeTypesWrapped = { [key: string]: MemoExoticComponent<ComponentType<WrapNodeProps>> };
 export type EdgeTypes = { [key: string]: ComponentType<EdgeProps> };
 export type EdgeTypesWrapped = { [key: string]: MemoExoticComponent<ComponentType<WrapEdgeProps>> };
-=======
-export type OnMove = (event: MouseEvent | TouchEvent, viewport: Viewport) => void;
-export type OnMoveStart = OnMove;
-export type OnMoveEnd = OnMove;
-
-export type ZoomInOut = (options?: ViewportHelperFunctionOptions) => void;
-export type ZoomTo = (zoomLevel: number, options?: ViewportHelperFunctionOptions) => void;
-export type GetZoom = () => number;
-export type GetViewport = () => Viewport;
-export type SetViewport = (viewport: Viewport, options?: ViewportHelperFunctionOptions) => void;
-export type SetCenter = (x: number, y: number, options?: SetCenterOptions) => void;
-export type FitBounds = (bounds: Rect, options?: FitBoundsOptions) => void;
-
-export type OnInit<NodeData = any, EdgeData = any> = (reactFlowInstance: ReactFlowInstance<NodeData, EdgeData>) => void;
-
-export interface Connection {
-  source: string | null;
-  target: string | null;
-  sourceHandle: string | null;
-  targetHandle: string | null;
-}
-
-export type IsValidConnection = (edge: Edge | Connection) => boolean;
-
-export type ConnectionStatus = 'valid' | 'invalid';
-
-export enum ConnectionMode {
-  Strict = 'strict',
-  Loose = 'loose',
-}
-
-export type OnConnect = (connection: Connection) => void;
->>>>>>> d709c786
 
 export type UnselectNodesAndEdgesParams = {
   nodes?: Node[];
@@ -87,6 +54,8 @@
 export type FitView = (fitViewOptions?: FitViewOptions) => boolean;
 export type OnInit<NodeData = any, EdgeData = any> = (reactFlowInstance: ReactFlowInstance<NodeData, EdgeData>) => void;
 
+export type IsValidConnection = (edge: Edge | Connection) => boolean;
+
 export type ViewportHelperFunctions = {
   zoomIn: ZoomInOut;
   zoomOut: ZoomInOut;
@@ -99,155 +68,4 @@
   fitBounds: FitBounds;
   project: Project;
   viewportInitialized: boolean;
-<<<<<<< HEAD
-};
-=======
-};
-
-export type ReactFlowStore = {
-  rfId: string;
-  width: number;
-  height: number;
-  transform: Transform;
-  nodeInternals: NodeInternals;
-  edges: Edge[];
-  onNodesChange: OnNodesChange | null;
-  onEdgesChange: OnEdgesChange | null;
-  hasDefaultNodes: boolean;
-  hasDefaultEdges: boolean;
-  domNode: HTMLDivElement | null;
-  paneDragging: boolean;
-  noPanClassName: string;
-
-  d3Zoom: ZoomBehavior<Element, unknown> | null;
-  d3Selection: D3Selection<Element, unknown, null, undefined> | null;
-  d3ZoomHandler: ((this: Element, event: any, d: unknown) => void) | undefined;
-  minZoom: number;
-  maxZoom: number;
-  translateExtent: CoordinateExtent;
-  nodeExtent: CoordinateExtent;
-  nodeOrigin: NodeOrigin;
-
-  nodesSelectionActive: boolean;
-  userSelectionActive: boolean;
-  userSelectionRect: SelectionRect | null;
-
-  connectionNodeId: string | null;
-  connectionHandleId: string | null;
-  connectionHandleType: HandleType | null;
-  connectionPosition: XYPosition;
-  connectionStatus: ConnectionStatus | null;
-  connectionMode: ConnectionMode;
-
-  snapToGrid: boolean;
-  snapGrid: SnapGrid;
-
-  nodesDraggable: boolean;
-  nodesConnectable: boolean;
-  nodesFocusable: boolean;
-  edgesFocusable: boolean;
-  elementsSelectable: boolean;
-  elevateNodesOnSelect: boolean;
-
-  multiSelectionActive: boolean;
-
-  connectionStartHandle: StartHandle | null;
-
-  onNodeDragStart?: NodeDragHandler;
-  onNodeDrag?: NodeDragHandler;
-  onNodeDragStop?: NodeDragHandler;
-
-  onSelectionDragStart?: SelectionDragHandler;
-  onSelectionDrag?: SelectionDragHandler;
-  onSelectionDragStop?: SelectionDragHandler;
-
-  onConnect?: OnConnect;
-  onConnectStart?: OnConnectStart;
-  onConnectEnd?: OnConnectEnd;
-
-  onClickConnectStart?: OnConnectStart;
-  onClickConnectEnd?: OnConnectEnd;
-
-  connectOnClick: boolean;
-  defaultEdgeOptions?: DefaultEdgeOptions;
-
-  fitViewOnInit: boolean;
-  fitViewOnInitDone: boolean;
-  fitViewOnInitOptions: FitViewOptions | undefined;
-
-  onNodesDelete?: OnNodesDelete;
-  onEdgesDelete?: OnEdgesDelete;
-  onError?: OnError;
-
-  // event handlers
-  onViewportChangeStart?: OnViewportChange;
-  onViewportChange?: OnViewportChange;
-  onViewportChangeEnd?: OnViewportChange;
-
-  onSelectionChange?: OnSelectionChangeFunc;
-
-  ariaLiveMessage: string;
-  autoPanOnConnect: boolean;
-  autoPanOnNodeDrag: boolean;
-  connectionRadius: number;
-
-  isValidConnection?: IsValidConnection;
-};
-
-export type ReactFlowActions = {
-  setNodes: (nodes: Node[]) => void;
-  getNodes: () => Node[];
-  setEdges: (edges: Edge[]) => void;
-  setDefaultNodesAndEdges: (nodes?: Node[], edges?: Edge[]) => void;
-  updateNodeDimensions: (updates: NodeDimensionUpdate[]) => void;
-  updateNodePositions: (nodeDragItems: NodeDragItem[] | Node[], positionChanged: boolean, dragging: boolean) => void;
-  resetSelectedElements: () => void;
-  unselectNodesAndEdges: (params?: UnselectNodesAndEdgesParams) => void;
-  addSelectedNodes: (nodeIds: string[]) => void;
-  addSelectedEdges: (edgeIds: string[]) => void;
-  setMinZoom: (minZoom: number) => void;
-  setMaxZoom: (maxZoom: number) => void;
-  setTranslateExtent: (translateExtent: CoordinateExtent) => void;
-  setNodeExtent: (nodeExtent: CoordinateExtent) => void;
-  cancelConnection: () => void;
-  reset: () => void;
-  triggerNodeChanges: (changes: NodeChange[]) => void;
-  panBy: (delta: XYPosition) => void;
-};
-
-export type ReactFlowState = ReactFlowStore & ReactFlowActions;
-
-export type UpdateNodeInternals = (nodeId: string) => void;
-
-export type OnSelectionChangeParams = {
-  nodes: Node[];
-  edges: Edge[];
-};
-
-export type OnSelectionChangeFunc = (params: OnSelectionChangeParams) => void;
-
-export type PanelPosition = 'top-left' | 'top-center' | 'top-right' | 'bottom-left' | 'bottom-center' | 'bottom-right';
-
-export type ProOptions = {
-  account?: string;
-  hideAttribution: boolean;
-};
-
-export type UseDragEvent = D3DragEvent<HTMLDivElement, null, SubjectPosition>;
-
-export enum SelectionMode {
-  Partial = 'partial',
-  Full = 'full',
-}
-
-export type SelectionRect = Rect & {
-  startX: number;
-  startY: number;
-};
-
-export type OnError = (id: string, message: string) => void;
-
-export interface UpdateEdgeOptions {
-  shouldReplaceId?: boolean;
-}
->>>>>>> d709c786
+};