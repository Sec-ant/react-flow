--- conflicted
+++ resolved
@@ -23,12 +23,9 @@
   type OnConnectEnd,
   type NodeLookup,
   type EdgeLookup,
-<<<<<<< HEAD
-  type ConnectionState
-=======
+  type ConnectionState,
   type ParentLookup,
   getInternalNodesBounds
->>>>>>> ba3ee1c2
 } from '@xyflow/system';
 
 import DefaultNode from '$lib/components/nodes/DefaultNode.svelte';
