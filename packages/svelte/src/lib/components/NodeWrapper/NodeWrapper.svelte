--- conflicted
+++ resolved
@@ -5,60 +5,7 @@
 
   import drag from '$lib/actions/drag';
   import { getNodeInlineStyleDimensions } from './utils';
-<<<<<<< HEAD
   import DefaultNode from '$lib/components/nodes/DefaultNode.svelte';
-=======
-  import type { NodeEventMap } from '$lib/types';
-
-  interface $$Props extends NodeWrapperProps {}
-
-  export let node: $$Props['node'];
-  export let id: $$Props['id'];
-  export let data: $$Props['data'] = {};
-  export let selected: $$Props['selected'] = false;
-  export let draggable: $$Props['draggable'] = undefined;
-  export let selectable: $$Props['selectable'] = undefined;
-  export let connectable: $$Props['connectable'] = true;
-  export let deletable: $$Props['deletable'] = true;
-  export let hidden: $$Props['hidden'] = false;
-  export let dragging: boolean = false;
-  export let resizeObserver: $$Props['resizeObserver'] = null;
-  export let style: $$Props['style'] = undefined;
-  export let type: $$Props['type'] = 'default';
-  export let isParent: $$Props['isParent'] = false;
-  export let positionX: $$Props['positionX'];
-  export let positionY: $$Props['positionY'];
-  export let sourcePosition: $$Props['sourcePosition'] = undefined;
-  export let targetPosition: $$Props['targetPosition'] = undefined;
-  export let zIndex: $$Props['zIndex'];
-  export let measuredWidth: $$Props['measuredWidth'] = undefined;
-  export let measuredHeight: $$Props['measuredHeight'] = undefined;
-  export let initialWidth: $$Props['initialWidth'] = undefined;
-  export let initialHeight: $$Props['initialHeight'] = undefined;
-  export let width: $$Props['width'] = undefined;
-  export let height: $$Props['height'] = undefined;
-  export let dragHandle: $$Props['dragHandle'] = undefined;
-  export let initialized: $$Props['initialized'] = false;
-  export let parentId: $$Props['parentId'] = undefined;
-  export let nodeClickDistance: $$Props['nodeClickDistance'] = undefined;
-
-  let className: string = '';
-  export { className as class };
-
-  const store = useStore();
-  const {
-    nodeTypes,
-    nodeDragThreshold,
-    selectNodesOnDrag,
-    handleNodeSelection,
-    updateNodeInternals,
-    elementsSelectable,
-    nodesDraggable
-  } = store;
-
-  let nodeRef: HTMLDivElement;
-  let prevNodeRef: HTMLDivElement | null = null;
->>>>>>> 043c8120
 
   import type { ConnectableContext, NodeWrapperProps } from './types';
   import type { NodeEvents } from '$lib/types';
