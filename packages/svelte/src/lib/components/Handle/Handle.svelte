<script lang="ts">
  import { getContext } from 'svelte';
  import cc from 'classcat';
  import {
    Position,
    XYHandle,
    isMouseEvent,
    type HandleConnection,
    areConnectionMapsEqual,
    handleConnectionChange,
    ConnectionMode
  } from '@xyflow/system';

  import { useStore } from '$lib/store';
  import type { HandleProps } from '$lib/types';
  import type { ConnectableContext } from '../NodeWrapper/types';

  let {
    id: handleId = null,
    type = 'source',
    position = Position.Top,
    style,
    class: className,
    isConnectable: isConnectableProp,
    isValidConnection: isValidConnectionProp,
    onconnect,
    ondisconnect,
    children
  }: HandleProps = $props();
  // @todo implement connectablestart, connectableend
  // export let isConnectableStart: $$Props['isConnectableStart'] = undefined;
  // export let isConnectableEnd: $$Props['isConnectableEnd'] = undefined;

  const nodeId = getContext<string>('svelteflow__node_id');
  const isConnectableContext = getContext<ConnectableContext>('svelteflow__node_connectable');

  let isTarget = $derived(type === 'target');
  let isConnectable = $derived(
    isConnectableProp !== undefined ? isConnectableProp : isConnectableContext.value
  );

  let store = useStore();

  function onPointerDown(event: MouseEvent | TouchEvent) {
    const isMouseTriggered = isMouseEvent(event);

    if ((isMouseTriggered && event.button === 0) || !isMouseTriggered) {
      XYHandle.onPointerDown(event, {
        handleId,
        nodeId,
        isTarget,
        connectionRadius: store.connectionRadius,
        domNode: store.domNode,
        nodeLookup: store.nodeLookup,
        connectionMode: store.connectionMode,
        lib: 'svelte',
        autoPanOnConnect: store.autoPanOnConnect,
        flowId: store.flowId,
        isValidConnection: isValidConnectionProp ?? store.isValidConnection,
        updateConnection: store.updateConnection,
        cancelConnection: store.cancelConnection,
        panBy: store.panBy,
        onConnect: (connection) => {
          const edge = store.onedgecreate ? store.onedgecreate(connection) : connection;

          if (!edge) {
            return;
          }

          store.addEdge(edge);
          store.onconnect?.(connection);
        },
        onConnectStart: (event, startParams) => {
          store.onconnectstart?.(event, {
            nodeId: startParams.nodeId,
            handleId: startParams.handleId,
            handleType: startParams.handleType
          });
        },
        onConnectEnd: (event, connectionState) => {
          store.onconnectend?.(event, connectionState);
        },
        getTransform: () => [store.viewport.x, store.viewport.y, store.viewport.zoom],
        getFromHandle: () => store.connection.fromHandle
      });
    }
  }

  let prevConnections: Map<string, HandleConnection> | null = null;
  $effect.pre(() => {
    // connectionLookup is not reactive, so we use edges to get notified about updates
<<<<<<< HEAD
    // eslint-disable-next-line @typescript-eslint/no-unused-expressions
    store.edges;
    if (onconnect || ondisconnect) {
      let connections = store.connectionLookup.get(`${nodeId}-${type}-${handleId}`);

      if (prevConnections && !areConnectionMapsEqual(connections, prevConnections)) {
        const _connections = connections ?? new Map();
=======
    $edges;
    connections = $connectionLookup.get(`${nodeId}-${type}${id ? `-${id}` : ''}`);
  }
>>>>>>> c2f056fe

        handleConnectionChange(prevConnections, _connections, ondisconnect);
        handleConnectionChange(_connections, prevConnections, onconnect);
      }

      prevConnections = new Map(connections);
    }
  });

  let [connectionInProcess, connectingFrom, connectingTo, isPossibleEndHandle, valid] = $derived.by(
    () => {
      const { fromHandle, toHandle, isValid } = store.connection;

      const connectionInProcess = !!fromHandle;

      const connectingFrom =
        fromHandle?.nodeId === nodeId && fromHandle?.type === type && fromHandle?.id === handleId;

      const connectingTo =
        toHandle?.nodeId === nodeId && toHandle?.type === type && toHandle?.id === handleId;

      const isPossibleEndHandle =
        store.connectionMode === ConnectionMode.Strict
          ? fromHandle?.type !== type
          : nodeId !== fromHandle?.nodeId || handleId !== fromHandle?.id;

      const valid = connectingTo && isValid;

      return [connectionInProcess, connectingFrom, connectingTo, isPossibleEndHandle, valid];
    }
  );
</script>

<!--
@component
The Handle component is the part of a node that can be used to connect nodes.
-->
<div
  data-handleid={handleId}
  data-nodeid={nodeId}
  data-handlepos={position}
  data-id="{store.flowId}-{nodeId}-{handleId}-{type}"
  class={cc([
    'svelte-flow__handle',
    `svelte-flow__handle-${position}`,
    'nodrag',
    'nopan',
    position,
    className
  ])}
  class:valid
  class:connectingto={connectingTo}
  class:connectingfrom={connectingFrom}
  class:source={!isTarget}
  class:target={isTarget}
  class:connectablestart={isConnectable}
  class:connectableend={isConnectable}
  class:connectable={isConnectable}
  class:connectionindicator={isConnectable && (!connectionInProcess || isPossibleEndHandle)}
  onmousedown={onPointerDown}
  ontouchstart={onPointerDown}
  {style}
  role="button"
  tabindex="-1"
>
  {@render children?.()}
</div><|MERGE_RESOLUTION|>--- conflicted
+++ resolved
@@ -89,19 +89,13 @@
   let prevConnections: Map<string, HandleConnection> | null = null;
   $effect.pre(() => {
     // connectionLookup is not reactive, so we use edges to get notified about updates
-<<<<<<< HEAD
     // eslint-disable-next-line @typescript-eslint/no-unused-expressions
     store.edges;
     if (onconnect || ondisconnect) {
-      let connections = store.connectionLookup.get(`${nodeId}-${type}-${handleId}`);
+      let connections = store.connectionLookup.get(`${nodeId}-${type}${id ? `-${id}` : ''}`);
 
       if (prevConnections && !areConnectionMapsEqual(connections, prevConnections)) {
         const _connections = connections ?? new Map();
-=======
-    $edges;
-    connections = $connectionLookup.get(`${nodeId}-${type}${id ? `-${id}` : ''}`);
-  }
->>>>>>> c2f056fe
 
         handleConnectionChange(prevConnections, _connections, ondisconnect);
         handleConnectionChange(_connections, prevConnections, onconnect);
