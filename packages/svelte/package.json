--- conflicted
+++ resolved
@@ -50,11 +50,7 @@
     "access": "public"
   },
   "dependencies": {
-<<<<<<< HEAD
     "@svelte-put/shortcut": "^4.0.0",
-=======
-    "@svelte-put/shortcut": "3.1.1",
->>>>>>> c2f056fe
     "@xyflow/system": "workspace:*",
     "classcat": "^5.0.5"
   },
