--- conflicted
+++ resolved
@@ -52,17 +52,11 @@
   },
 ];
 
-<<<<<<< HEAD
-const onLoad = (reactFlowInstance: OnLoadParams) => reactFlowInstance.fitView();
-const onEdgeUpdateStart = (_: React.MouseEvent, edge: Edge, handleType: HandleType) => console.log(`start update ${handleType} handle`, edge);
-const onEdgeUpdateEnd = (_: MouseEvent, edge: Edge, handleType: HandleType) => console.log(`end update ${handleType} handle`, edge);
-=======
 const initialEdges = [{ id: 'e1-2', source: '1', target: '2', label: 'This is a draggable edge' }];
 
 const onInit = (reactFlowInstance: ReactFlowInstance) => reactFlowInstance.fitView();
-const onEdgeUpdateStart = (_: React.MouseEvent, edge: Edge) => console.log('start update', edge);
-const onEdgeUpdateEnd = (_: MouseEvent, edge: Edge) => console.log('end update', edge);
->>>>>>> 2aeac16b
+const onEdgeUpdateStart = (_: React.MouseEvent, edge: Edge, handleType: HandleType) => console.log(`start update ${handleType} handle`, edge);
+const onEdgeUpdateEnd = (_: MouseEvent, edge: Edge, handleType: HandleType) => console.log(`end update ${handleType} handle`, edge);
 
 const UpdatableEdge = () => {
   const [nodes, setNodes] = useState<Node[]>(initialNodes);
