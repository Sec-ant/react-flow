import resolve from '@rollup/plugin-node-resolve';
import commonjs from '@rollup/plugin-commonjs';
import babel from '@rollup/plugin-babel';
import postcss from 'rollup-plugin-postcss';
import replace from '@rollup/plugin-replace';
import typescript from 'rollup-plugin-typescript2';
import { DEFAULT_EXTENSIONS as DEFAULT_BABEL_EXTENSIONS } from '@babel/core';
import { visualizer } from 'rollup-plugin-visualizer';
import { terser } from 'rollup-plugin-terser';

import pkg from './package.json';

const isProd = process.env.NODE_ENV === 'production';
const isTesting = process.env.NODE_ENV === 'test';
const processEnv = isProd || isTesting ? 'production' : 'development';

const defaultOutputOptions = {
  dir: 'dist/esm',
  format: 'esm',
  sourcemap: true,
};

const globals = {
  react: 'React',
  'react-dom': 'ReactDOM',
  classcat: 'cc',
  'd3-selection': 'd3',
  'd3-zoom': 'd3',
  'react-draggable': 'ReactDraggable',
  zustand: 'zustand',
  'zustand/shallow': 'zustandShallow',
  'zustand/context': 'zustandContext',
};

export const baseConfig = ({ outputOptions = {}, injectCSS = true } = {}) => {
  const output = {
    ...defaultOutputOptions,
    ...outputOptions,
  };

  const isEsm = output.format === 'esm';
  const replaceOptions = isEsm ? {} : { 'process.env.NODE_ENV': JSON.stringify(process.env.NODE_ENV) };

  return {
    input: isEsm
      ? [
          'src/index.ts',
          'src/additional-components/Controls/index.tsx',
          'src/additional-components/Background/index.tsx',
          'src/additional-components/MiniMap/index.tsx',
          'src/hooks/useReactFlow.ts',
          'src/hooks/useNodes.ts',
          'src/hooks/useEdges.ts',
          'src/hooks/useViewport.ts',
          'src/hooks/useUpdateNodeInternals.ts',
        ]
      : 'src/index.ts',
    external: isEsm
      ? [
          'react',
          'react-dom',
          'classcat',
          'd3-selection',
          'd3-zoom',
          'd3-drag',
          'react-draggable',
          'zustand',
          'zustand/shallow',
          'zustand/context',
          (id) => id.includes('@babel/runtime'),
        ]
      : ['react', 'react-dom'],
    onwarn(warning, rollupWarn) {
      if (warning.code !== 'CIRCULAR_DEPENDENCY') {
        rollupWarn(warning);
      }
    },
    output,

    plugins: [
      replace({
        __ENV__: JSON.stringify(processEnv),
        __REACT_FLOW_VERSION__: JSON.stringify(pkg.version),
        __INJECT_STYLES__: injectCSS,
        preventAssignment: true,
        ...replaceOptions,
      }),
      postcss({
        minimize: isProd,
        inject: false,
      }),
      resolve(),
      typescript({
        clean: true,
      }),
      commonjs({
        include: 'node_modules/**',
      }),
      babel({
        extensions: [...DEFAULT_BABEL_EXTENSIONS, '.ts', '.tsx'],
        exclude: 'node_modules/**',
        babelHelpers: 'runtime',
      }),
      visualizer(),
      !isEsm && terser(),
    ],
  };
};

export default isProd && !isTesting
  ? [
      // esm build
      baseConfig(),
      // umd build
      baseConfig({
        outputOptions: {
          dir: 'dist/umd',
          format: 'umd',
          exports: 'named',
          name: 'ReactFlow',
<<<<<<< HEAD
          globals: {
            react: 'React',
            'react-dom': 'ReactDOM',
            classcat: 'cc',
            'd3-selection': 'd3',
            'd3-zoom': 'd3',
            'd3-drag': 'd3',
            'react-draggable': 'ReactDraggable',
            zustand: 'zustand',
            'zustand/shallow': 'zustandShallow',
            'zustand/context': 'zustandContext',
          },
=======
          globals,
        },
      }),
      // nocsss esm build
      baseConfig({
        outputOptions: {
          dir: 'dist/nocss/esm',
>>>>>>> 415fc77a
        },
        injectCSS: false,
      }),
      // nocsss umd build
      baseConfig({
        outputOptions: {
          dir: 'dist/nocss/umd',
          format: 'umd',
          exports: 'named',
          name: 'ReactFlow',
          globals,
        },

        injectCSS: false,
      }),
    ]
  : baseConfig();<|MERGE_RESOLUTION|>--- conflicted
+++ resolved
@@ -118,20 +118,6 @@
           format: 'umd',
           exports: 'named',
           name: 'ReactFlow',
-<<<<<<< HEAD
-          globals: {
-            react: 'React',
-            'react-dom': 'ReactDOM',
-            classcat: 'cc',
-            'd3-selection': 'd3',
-            'd3-zoom': 'd3',
-            'd3-drag': 'd3',
-            'react-draggable': 'ReactDraggable',
-            zustand: 'zustand',
-            'zustand/shallow': 'zustandShallow',
-            'zustand/context': 'zustandContext',
-          },
-=======
           globals,
         },
       }),
@@ -139,7 +125,6 @@
       baseConfig({
         outputOptions: {
           dir: 'dist/nocss/esm',
->>>>>>> 415fc77a
         },
         injectCSS: false,
       }),
